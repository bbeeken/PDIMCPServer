from mcp.types import Tool

from .tools.sales.query_realtime import query_sales_realtime_tool
from .tools.sales.sales_summary import sales_summary_tool
from .tools.sales.sales_trend import sales_trend_tool
from .tools.sales.top_items import top_items_tool
from .tools.basket.basket_analysis import basket_analysis_tool
from .tools.basket.item_correlation import item_correlation_tool
from .tools.basket.cross_sell import cross_sell_opportunities_tool
<<<<<<< HEAD
from .tools.basket.basket_metrics import basket_metrics_tool
=======
from .tools.basket.transaction_lookup import transaction_lookup_tool
>>>>>>> 7795f1c8
from .tools.analytics.daily_report import daily_report_tool
from .tools.analytics.hourly_sales import hourly_sales_tool
from .tools.analytics.peak_hours import peak_hours_tool
from .tools.analytics.sales_anomalies import sales_anomalies_tool
from .tools.analytics.product_velocity import product_velocity_tool
from .tools.analytics.low_movement import low_movement_tool
from .tools.analytics.sales_gaps import sales_gaps_tool
from .tools.analytics.year_over_year import year_over_year_tool
from .tools.analytics.sales_forecast import sales_forecast_tool
from .tools.item_lookup import item_lookup_tool
from .tools.site_lookup import site_lookup_tool
from .tools.get_today_date import get_today_date_tool

TOOLS: list[Tool] = [
    query_sales_realtime_tool,
    sales_summary_tool,
    sales_trend_tool,
    top_items_tool,
    basket_analysis_tool,
    item_correlation_tool,
    cross_sell_opportunities_tool,
<<<<<<< HEAD
    basket_metrics_tool,
=======
    transaction_lookup_tool,
>>>>>>> 7795f1c8
    daily_report_tool,
    hourly_sales_tool,
    peak_hours_tool,
    sales_anomalies_tool,
    product_velocity_tool,
    low_movement_tool,
    sales_gaps_tool,
    year_over_year_tool,
    sales_forecast_tool,
    item_lookup_tool,
    site_lookup_tool,
    get_today_date_tool,
]<|MERGE_RESOLUTION|>--- conflicted
+++ resolved
@@ -7,11 +7,8 @@
 from .tools.basket.basket_analysis import basket_analysis_tool
 from .tools.basket.item_correlation import item_correlation_tool
 from .tools.basket.cross_sell import cross_sell_opportunities_tool
-<<<<<<< HEAD
 from .tools.basket.basket_metrics import basket_metrics_tool
-=======
 from .tools.basket.transaction_lookup import transaction_lookup_tool
->>>>>>> 7795f1c8
 from .tools.analytics.daily_report import daily_report_tool
 from .tools.analytics.hourly_sales import hourly_sales_tool
 from .tools.analytics.peak_hours import peak_hours_tool
@@ -33,11 +30,8 @@
     basket_analysis_tool,
     item_correlation_tool,
     cross_sell_opportunities_tool,
-<<<<<<< HEAD
     basket_metrics_tool,
-=======
     transaction_lookup_tool,
->>>>>>> 7795f1c8
     daily_report_tool,
     hourly_sales_tool,
     peak_hours_tool,
