--- conflicted
+++ resolved
@@ -8,10 +8,7 @@
 from .tools.basket.item_correlation import item_correlation_tool
 from .tools.basket.cross_sell import cross_sell_opportunities_tool
 from .tools.basket.basket_metrics import basket_metrics_tool
-<<<<<<< HEAD
-=======
 from .tools.basket.transaction_lookup import transaction_lookup_tool
->>>>>>> d354a884
 from .tools.analytics.daily_report import daily_report_tool
 from .tools.analytics.hourly_sales import hourly_sales_tool
 from .tools.analytics.peak_hours import peak_hours_tool
@@ -34,10 +31,7 @@
     item_correlation_tool,
     cross_sell_opportunities_tool,
     basket_metrics_tool,
-<<<<<<< HEAD
-=======
     transaction_lookup_tool,
->>>>>>> d354a884
     daily_report_tool,
     hourly_sales_tool,
     peak_hours_tool,
