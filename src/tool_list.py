from mcp.types import Tool

from .tools.sales.query_realtime import query_sales_realtime_tool
from .tools.sales.sales_summary import sales_summary_tool
from .tools.sales.sales_trend import sales_trend_tool
from .tools.sales.top_items import top_items_tool
from .tools.basket.basket_analysis import basket_analysis_tool
from .tools.basket.item_correlation import item_correlation_tool
from .tools.basket.cross_sell import cross_sell_opportunities_tool
from .tools.analytics.daily_report import daily_report_tool
from .tools.analytics.hourly_sales import hourly_sales_tool
from .tools.analytics.peak_hours import peak_hours_tool
from .tools.analytics.sales_anomalies import sales_anomalies_tool
from .tools.analytics.product_velocity import product_velocity_tool
from .tools.analytics.low_movement import low_movement_tool
from .tools.analytics.sales_gaps import sales_gaps_tool
from .tools.analytics.year_over_year import year_over_year_tool
from .tools.analytics.daily_report import daily_report_tool
from .tools.item_lookup import item_lookup_tool
from .tools.site_lookup import site_lookup_tool
from .tools.get_today_date import get_today_date_tool

TOOLS: list[Tool] = [
    query_sales_realtime_tool,
    sales_summary_tool,
    sales_trend_tool,
    top_items_tool,
    basket_analysis_tool,
    item_correlation_tool,
    cross_sell_opportunities_tool,
    daily_report_tool,
    hourly_sales_tool,
<<<<<<< HEAD
    peak_hours_tool,
    sales_anomalies_tool,
    product_velocity_tool,
    low_movement_tool,
=======
    daily_report_tool,
>>>>>>> c30a190e
    sales_gaps_tool,
    year_over_year_tool,
    item_lookup_tool,
    site_lookup_tool,
    get_today_date_tool,
]<|MERGE_RESOLUTION|>--- conflicted
+++ resolved
@@ -30,14 +30,11 @@
     cross_sell_opportunities_tool,
     daily_report_tool,
     hourly_sales_tool,
-<<<<<<< HEAD
     peak_hours_tool,
     sales_anomalies_tool,
     product_velocity_tool,
     low_movement_tool,
-=======
     daily_report_tool,
->>>>>>> c30a190e
     sales_gaps_tool,
     year_over_year_tool,
     item_lookup_tool,
