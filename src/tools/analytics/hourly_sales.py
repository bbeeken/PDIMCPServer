<<<<<<< HEAD
"""Hourly sales aggregation tool"""
from typing import Optional, Dict, Any
from mcp.types import Tool
from ...db.connection import execute_query
=======
"""Hourly sales analysis"""
from typing import Optional, Dict, Any
from mcp.types import Tool
from ...db.connection import execute_query
from ...db.models import SALES_FACT_VIEW
>>>>>>> 64526572
from ..utils import validate_date_range, create_tool_response

async def hourly_sales_impl(
    start_date: str,
    end_date: str,
<<<<<<< HEAD
    site_id: Optional[int] = None
=======
    site_id: Optional[int] = None,
>>>>>>> 64526572
) -> Dict[str, Any]:
    """Aggregate sales by hour within a date range."""
    start_date, end_date = validate_date_range(start_date, end_date)

<<<<<<< HEAD
    sql = """
    SELECT
        DATEPART(HOUR, TimeOfDay) AS Hour,
        SUM(GrossSales) AS TotalSales,
        SUM(QtySold) AS TotalQuantity,
        COUNT(DISTINCT TransactionID) AS TransactionCount
    FROM dbo.V_LLM_SalesFact
    WHERE SaleDate BETWEEN ? AND ?
    """
    params = [start_date, end_date]
    if site_id is not None:
=======
    sql = f"""
    SELECT
        DATEPART(HOUR, TimeOfDay) AS Hour,
        SUM(QtySold) AS TotalQuantity,
        SUM(GrossSales) AS TotalSales,
        COUNT(DISTINCT TransactionID) AS TransactionCount
    FROM {SALES_FACT_VIEW}
    WHERE SaleDate BETWEEN ? AND ?
    """
    params = [start_date, end_date]
    if site_id:
>>>>>>> 64526572
        sql += " AND SiteID = ?"
        params.append(site_id)
    sql += " GROUP BY DATEPART(HOUR, TimeOfDay) ORDER BY Hour"

    try:
        results = execute_query(sql, params)
<<<<<<< HEAD
        metadata = {
            "date_range": f"{start_date} to {end_date}",
            "site_id": site_id,
        }
        return create_tool_response(results, sql, params, metadata)
    except Exception as e:  # pragma: no cover - database errors are environment specific
=======
        metadata = {"date_range": f"{start_date} to {end_date}", "site_id": site_id}
        return create_tool_response(results, sql, params, metadata)
    except Exception as e:
>>>>>>> 64526572
        return create_tool_response([], sql, params, error=str(e))

hourly_sales_tool = Tool(
    name="hourly_sales",
<<<<<<< HEAD
    description="Aggregate sales totals by hour",
=======
    description="Aggregate sales by hour for a given date range",
>>>>>>> 64526572
    inputSchema={
        "type": "object",
        "properties": {
            "start_date": {"type": "string", "description": "Start date (YYYY-MM-DD)"},
            "end_date": {"type": "string", "description": "End date (YYYY-MM-DD)"},
<<<<<<< HEAD
            "site_id": {"type": "integer", "description": "Optional site filter"}
        },
        "required": ["start_date", "end_date"]
    },
)

hourly_sales_tool._implementation = hourly_sales_impl
=======
            "site_id": {"type": "integer", "description": "Optional site filter"},
        },
        "required": ["start_date", "end_date"],
    },
)

hourly_sales_tool._implementation = hourly_sales_impl
>>>>>>> 64526572
<|MERGE_RESOLUTION|>--- conflicted
+++ resolved
@@ -1,30 +1,30 @@
-<<<<<<< HEAD
+
 """Hourly sales aggregation tool"""
 from typing import Optional, Dict, Any
 from mcp.types import Tool
 from ...db.connection import execute_query
-=======
+
 """Hourly sales analysis"""
 from typing import Optional, Dict, Any
 from mcp.types import Tool
 from ...db.connection import execute_query
 from ...db.models import SALES_FACT_VIEW
->>>>>>> 64526572
+
 from ..utils import validate_date_range, create_tool_response
 
 async def hourly_sales_impl(
     start_date: str,
     end_date: str,
-<<<<<<< HEAD
+
     site_id: Optional[int] = None
-=======
+
     site_id: Optional[int] = None,
->>>>>>> 64526572
+
 ) -> Dict[str, Any]:
     """Aggregate sales by hour within a date range."""
     start_date, end_date = validate_date_range(start_date, end_date)
 
-<<<<<<< HEAD
+
     sql = """
     SELECT
         DATEPART(HOUR, TimeOfDay) AS Hour,
@@ -36,7 +36,7 @@
     """
     params = [start_date, end_date]
     if site_id is not None:
-=======
+
     sql = f"""
     SELECT
         DATEPART(HOUR, TimeOfDay) AS Hour,
@@ -48,53 +48,49 @@
     """
     params = [start_date, end_date]
     if site_id:
->>>>>>> 64526572
+
         sql += " AND SiteID = ?"
         params.append(site_id)
     sql += " GROUP BY DATEPART(HOUR, TimeOfDay) ORDER BY Hour"
 
     try:
         results = execute_query(sql, params)
-<<<<<<< HEAD
+
         metadata = {
             "date_range": f"{start_date} to {end_date}",
             "site_id": site_id,
         }
         return create_tool_response(results, sql, params, metadata)
     except Exception as e:  # pragma: no cover - database errors are environment specific
-=======
+
         metadata = {"date_range": f"{start_date} to {end_date}", "site_id": site_id}
         return create_tool_response(results, sql, params, metadata)
     except Exception as e:
->>>>>>> 64526572
+
         return create_tool_response([], sql, params, error=str(e))
 
 hourly_sales_tool = Tool(
     name="hourly_sales",
-<<<<<<< HEAD
+
     description="Aggregate sales totals by hour",
-=======
+
     description="Aggregate sales by hour for a given date range",
->>>>>>> 64526572
+
     inputSchema={
         "type": "object",
         "properties": {
             "start_date": {"type": "string", "description": "Start date (YYYY-MM-DD)"},
             "end_date": {"type": "string", "description": "End date (YYYY-MM-DD)"},
-<<<<<<< HEAD
+
             "site_id": {"type": "integer", "description": "Optional site filter"}
         },
         "required": ["start_date", "end_date"]
+
+            "site_id": {"type": "integer", "description": "Optional site filter"},
+        },
+        "required": ["start_date", "end_date"],
+
     },
 )
 
 hourly_sales_tool._implementation = hourly_sales_impl
-=======
-            "site_id": {"type": "integer", "description": "Optional site filter"},
-        },
-        "required": ["start_date", "end_date"],
-    },
-)
-
-hourly_sales_tool._implementation = hourly_sales_impl
->>>>>>> 64526572
