--- conflicted
+++ resolved
@@ -1,4 +1,4 @@
-<<<<<<< HEAD
+
 """Detect unusual spikes or drops in sales data (stub).
 
 The full anomaly detection logic will be added later.  This placeholder keeps
@@ -9,7 +9,7 @@
 
 from mcp.types import Tool
 
-=======
+
 """Detect unusual spikes or drops in daily sales."""
 from typing import Optional, Dict, Any, List
 import statistics
@@ -17,12 +17,12 @@
 from ...db.connection import execute_query
 from ...db.models import SALES_FACT_VIEW
 from ..utils import validate_date_range, create_tool_response
->>>>>>> 3f6b733b
+
 
 async def sales_anomalies_impl(
     start_date: str,
     end_date: str,
-<<<<<<< HEAD
+
     threshold: float = 0.2,
     site_id: Optional[int] = None,
 ) -> Dict[str, Any]:
@@ -54,7 +54,7 @@
                 "default": 0.2,
             },
             "site_id": {"type": "integer", "description": "Optional site filter"},
-=======
+
     site_id: Optional[int] = None,
     z_score: float = 2.0,
 ) -> Dict[str, Any]:
@@ -97,7 +97,7 @@
             "end_date": {"type": "string", "description": "End date (YYYY-MM-DD)"},
             "site_id": {"type": "integer", "description": "Optional site filter"},
             "z_score": {"type": "number", "default": 2.0, "description": "Standard deviation threshold"},
->>>>>>> 3f6b733b
+
         },
         "required": ["start_date", "end_date"],
     },
