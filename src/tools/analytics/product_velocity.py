<<<<<<< HEAD
"""Compute the rate at which products sell over time (stub).

`product_velocity` is planned to measure how quickly inventory moves through
the system.  The implementation will integrate with more detailed inventory
data in a future release.
"""

from typing import Any, Dict, Optional

from mcp.types import Tool


async def product_velocity_impl(
    item_id: int,
    start_date: str,
    end_date: str,
    site_id: Optional[int] = None,
) -> Dict[str, Any]:
    """Placeholder implementation returning a not implemented message."""

    return {
        "success": False,
        "error": "product_velocity tool not yet implemented",
        "parameters": {
            "item_id": item_id,
            "start_date": start_date,
            "end_date": end_date,
            "site_id": site_id,
        },
    }


product_velocity_tool = Tool(
    name="product_velocity",
    description="Calculate how quickly items sell (stub)",
    inputSchema={
        "type": "object",
        "properties": {
            "item_id": {"type": "integer", "description": "Target item"},
            "start_date": {"type": "string", "description": "Start date"},
            "end_date": {"type": "string", "description": "End date"},
            "site_id": {"type": "integer", "description": "Optional site filter"},
        },
        "required": ["item_id", "start_date", "end_date"],
=======
"""Identify top selling items in a period."""
from typing import Optional, Dict, Any, List
from mcp.types import Tool
from ...db.connection import execute_query
from ...db.models import SALES_FACT_VIEW
from ..utils import validate_date_range, create_tool_response

async def product_velocity_impl(
    start_date: str,
    end_date: str,
    site_id: Optional[int] = None,
    limit: int = 10,
) -> Dict[str, Any]:
    """Return the top selling items sorted by quantity."""
    start_date, end_date = validate_date_range(start_date, end_date)
    sql = f"""
    SELECT TOP (?) ItemID, ItemName,
           SUM(QtySold) AS total_quantity,
           SUM(GrossSales) AS total_sales
    FROM {SALES_FACT_VIEW}
    WHERE SaleDate BETWEEN ? AND ?
    """
    params: List[Any] = [limit, start_date, end_date]
    if site_id is not None:
        sql += " AND SiteID = ?"
        params.append(site_id)
    sql += " GROUP BY ItemID, ItemName ORDER BY total_quantity DESC"
    try:
        results = execute_query(sql, params)
        metadata = {
            "date_range": f"{start_date} to {end_date}",
            "site_id": site_id,
            "limit": limit,
        }
        return create_tool_response(results, sql, params, metadata)
    except Exception as e:
        return create_tool_response([], sql, params, error=str(e))

product_velocity_tool = Tool(
    name="product_velocity",
    description="List top selling items for a period",
    inputSchema={
        "type": "object",
        "properties": {
            "start_date": {"type": "string", "description": "Start date (YYYY-MM-DD)"},
            "end_date": {"type": "string", "description": "End date (YYYY-MM-DD)"},
            "site_id": {"type": "integer", "description": "Optional site filter"},
            "limit": {"type": "integer", "default": 10, "description": "Maximum items to return"},
        },
        "required": ["start_date", "end_date"],
>>>>>>> 3f6b733b
    },
)
product_velocity_tool._implementation = product_velocity_impl<|MERGE_RESOLUTION|>--- conflicted
+++ resolved
@@ -1,4 +1,4 @@
-<<<<<<< HEAD
+
 """Compute the rate at which products sell over time (stub).
 
 `product_velocity` is planned to measure how quickly inventory moves through
@@ -43,7 +43,7 @@
             "site_id": {"type": "integer", "description": "Optional site filter"},
         },
         "required": ["item_id", "start_date", "end_date"],
-=======
+
 """Identify top selling items in a period."""
 from typing import Optional, Dict, Any, List
 from mcp.types import Tool
@@ -94,7 +94,7 @@
             "limit": {"type": "integer", "default": 10, "description": "Maximum items to return"},
         },
         "required": ["start_date", "end_date"],
->>>>>>> 3f6b733b
+
     },
 )
 product_velocity_tool._implementation = product_velocity_impl