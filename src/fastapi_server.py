--- conflicted
+++ resolved
@@ -48,10 +48,6 @@
     async def list_tools() -> List[Tool]:
         return server.tools
 
-<<<<<<< HEAD
-    # Mount the MCP SSE interface and expose the underlying MCP server
-=======
->>>>>>> 7dc96416
     mcp = FastApiMCP(app)
     mcp.mount()
     app.state.mcp = mcp
