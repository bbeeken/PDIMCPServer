"""FastAPI wrapper exposing MCP tools with SSE support."""

from __future__ import annotations

import logging
import os
from typing import Any, Dict, List

from fastapi import Body, FastAPI, HTTPException
from fastapi_mcp import FastApiMCP
from mcp.types import Tool

from . import __version__

from .mcp_server import create_server


logger = logging.getLogger(__name__)

SERVER_NAME = os.getenv("MCP_SERVER_NAME", "mcp-pdi-sales")
SERVER_VERSION = os.getenv("MCP_SERVER_VERSION", __version__)


def create_app() -> FastAPI:
    """Create and configure the FastAPI application."""
    app = FastAPI(
        title=SERVER_NAME,
        version=SERVER_VERSION,
        description="All endpoints reject unknown parameters with a 422 error.",
    )

    server = create_server()

    # Create one endpoint per tool so FastApiMCP can expose them as MCP tools
    for tool in server.tools:
        schema = tool.inputSchema if isinstance(tool.inputSchema, dict) else {}

        def build_example(spec: Dict[str, Any]) -> Dict[str, Any]:
            example = {}
            for name, prop in spec.get("properties", {}).items():
                if "default" in prop:
                    example[name] = prop["default"]
                else:
                    t = prop.get("type")
                    if t == "integer":
                        example[name] = 0
                    elif t == "array":
                        example[name] = []
                    elif t == "boolean":
                        example[name] = False
                    else:
                        example[name] = ""
            return example

        openapi_schema = dict(schema)
        openapi_schema["example"] = build_example(schema)

        def make_endpoint(t: Tool) -> Any:
            async def endpoint(
                data: Dict[str, Any] = Body(..., json_schema_extra=openapi_schema)
<<<<<<< HEAD
=======


        props = schema.get("properties", {})
        example = {}
        for name, prop in props.items():
            t = prop.get("type")
            if t == "integer":
                example[name] = 0
            elif t == "number":
                example[name] = 0.0
            elif t == "boolean":
                example[name] = False
            else:
                example[name] = ""
        openapi_schema = {**schema, "example": example}

        def make_endpoint(t: Tool) -> Any:
            async def endpoint(
                data: Dict[str, Any] = Body(..., openapi_schema=openapi_schema)

>>>>>>> 8e92b25c
            ) -> Any:
                if not hasattr(t, "_implementation"):
                    raise HTTPException(
                        status_code=500,
                        detail=f"Tool {t.name} has no implementation",
                    )

                allowed = set(schema.get("properties", {}))
                extra_keys = set(data) - allowed
                if extra_keys:
                    raise HTTPException(
                        status_code=422,
                        detail=f"Unknown parameters: {', '.join(sorted(extra_keys))}",
                    )

                filtered_data = {k: v for k, v in data.items() if k in allowed}
                return await t._implementation(**filtered_data)

            return endpoint

        app.post(f"/{tool.name}", operation_id=tool.name)(make_endpoint(tool))

    @app.get("/tools")
    async def list_tools() -> List[Tool]:
        return server.tools

    mcp = FastApiMCP(app)
    mcp.mount()
    app.state.mcp = mcp

    return app


def main() -> None:
    """Run the FastAPI server using uvicorn."""
    import uvicorn

    uvicorn.run(
        "src.fastapi_server:create_app",
        host="0.0.0.0",
        port=int(os.getenv("PORT", "8000")),
        reload=False,
    )


if __name__ == "__main__":  # pragma: no cover - manual run
    main()<|MERGE_RESOLUTION|>--- conflicted
+++ resolved
@@ -58,9 +58,6 @@
         def make_endpoint(t: Tool) -> Any:
             async def endpoint(
                 data: Dict[str, Any] = Body(..., json_schema_extra=openapi_schema)
-<<<<<<< HEAD
-=======
-
 
         props = schema.get("properties", {})
         example = {}
@@ -80,7 +77,7 @@
             async def endpoint(
                 data: Dict[str, Any] = Body(..., openapi_schema=openapi_schema)
 
->>>>>>> 8e92b25c
+
             ) -> Any:
                 if not hasattr(t, "_implementation"):
                     raise HTTPException(
