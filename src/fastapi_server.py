--- conflicted
+++ resolved
@@ -37,11 +37,10 @@
         openapi_schema = dict(schema)
         openapi_schema.pop("additionalProperties", None)
 
-<<<<<<< HEAD
         def make_endpoint(t: Tool, schema: Dict[str, Any], openapi_schema: Dict[str, Any]) -> Any:
             async def endpoint(
                 data: Dict[str, Any] = Body(..., json_schema_extra=openapi_schema)
-=======
+
         def build_example(spec: Dict[str, Any]) -> Dict[str, Any]:
             example = {}
             for name, prop in spec.get("properties", {}).items():
@@ -85,7 +84,7 @@
                 data: Dict[str, Any] = Body(..., openapi_schema=openapi_schema)
 
 
->>>>>>> 92272437
+
             ) -> Any:
                 if not hasattr(t, "_implementation"):
                     raise HTTPException(
