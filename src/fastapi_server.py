"""FastAPI wrapper exposing MCP tools with SSE support."""

from __future__ import annotations

import logging
import os
from typing import Any, Dict, List

from fastapi import Body, FastAPI, HTTPException
from fastapi_mcp import FastApiMCP
from mcp.types import Tool

from . import __version__
<<<<<<< HEAD
from .tool_list import TOOLS
=======
from .mcp_server import create_server
>>>>>>> 96f137d9

logger = logging.getLogger(__name__)

SERVER_NAME = os.getenv("MCP_SERVER_NAME", "mcp-pdi-sales")
SERVER_VERSION = os.getenv("MCP_SERVER_VERSION", __version__)


def create_app() -> FastAPI:
    """Create and configure the FastAPI application."""
    app = FastAPI(title=SERVER_NAME, version=SERVER_VERSION)

<<<<<<< HEAD
    # Create one endpoint per tool so FastApiMCP can expose them as MCP tools
    for tool in TOOLS:
        schema = tool.inputSchema if isinstance(tool.inputSchema, dict) else {}

        def make_endpoint(t: Tool) -> Any:
=======
    server = create_server()

    # Create one endpoint per tool so FastApiMCP can expose them as MCP tools
    for tool in server.tools:
        schema = tool.inputSchema if isinstance(tool.inputSchema, dict) else {}

        def make_endpoint(t: Tool):
>>>>>>> 96f137d9
            async def endpoint(
                data: Dict[str, Any] = Body(..., json_schema_extra=schema)
            ) -> Any:
                if not hasattr(t, "_implementation"):
                    raise HTTPException(
                        status_code=500,
                        detail=f"Tool {t.name} has no implementation",
                    )
                return await t._implementation(**data)

            return endpoint

        app.post(f"/{tool.name}", operation_id=tool.name)(make_endpoint(tool))

    @app.get("/tools")
    async def list_tools() -> List[Tool]:
<<<<<<< HEAD
        return TOOLS

    # Mount the MCP SSE interface and expose the underlying MCP server
=======
        return server.tools

>>>>>>> 96f137d9
    mcp = FastApiMCP(app)
    mcp.mount()
    app.state.mcp = mcp

    return app


def main() -> None:
    """Run the FastAPI server using uvicorn."""
    import uvicorn

    uvicorn.run(
        "src.fastapi_server:create_app",
        host="0.0.0.0",
        port=int(os.getenv("PORT", "8000")),
        reload=False,
    )


if __name__ == "__main__":  # pragma: no cover - manual run
    main()<|MERGE_RESOLUTION|>--- conflicted
+++ resolved
@@ -11,11 +11,11 @@
 from mcp.types import Tool
 
 from . import __version__
-<<<<<<< HEAD
+
 from .tool_list import TOOLS
-=======
+
 from .mcp_server import create_server
->>>>>>> 96f137d9
+
 
 logger = logging.getLogger(__name__)
 
@@ -27,13 +27,13 @@
     """Create and configure the FastAPI application."""
     app = FastAPI(title=SERVER_NAME, version=SERVER_VERSION)
 
-<<<<<<< HEAD
+
     # Create one endpoint per tool so FastApiMCP can expose them as MCP tools
     for tool in TOOLS:
         schema = tool.inputSchema if isinstance(tool.inputSchema, dict) else {}
 
         def make_endpoint(t: Tool) -> Any:
-=======
+
     server = create_server()
 
     # Create one endpoint per tool so FastApiMCP can expose them as MCP tools
@@ -41,7 +41,7 @@
         schema = tool.inputSchema if isinstance(tool.inputSchema, dict) else {}
 
         def make_endpoint(t: Tool):
->>>>>>> 96f137d9
+
             async def endpoint(
                 data: Dict[str, Any] = Body(..., json_schema_extra=schema)
             ) -> Any:
@@ -58,14 +58,14 @@
 
     @app.get("/tools")
     async def list_tools() -> List[Tool]:
-<<<<<<< HEAD
+
         return TOOLS
 
     # Mount the MCP SSE interface and expose the underlying MCP server
-=======
+
         return server.tools
 
->>>>>>> 96f137d9
+
     mcp = FastApiMCP(app)
     mcp.mount()
     app.state.mcp = mcp
