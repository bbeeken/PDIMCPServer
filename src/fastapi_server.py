--- conflicted
+++ resolved
@@ -8,11 +8,9 @@
 from fastapi_mcp import FastApiMCP
 from mcp.types import Tool
 
-<<<<<<< HEAD
+
 from .tool_list import TOOLS
-=======
-from .mcp_server import create_server
->>>>>>> 99893672
+
 
 logger = logging.getLogger(__name__)
 
@@ -22,7 +20,7 @@
 
 def create_app() -> FastAPI:
     """Create and configure the FastAPI application."""
-<<<<<<< HEAD
+
     app = FastAPI(title=SERVER_NAME, version=SERVER_VERSION)
 
     # Create one endpoint per tool so FastApiMCP can expose them as MCP tools
@@ -30,8 +28,7 @@
         schema = tool.inputSchema if isinstance(tool.inputSchema, dict) else {}
 
         def make_endpoint(t: Tool):
-            async def endpoint(data: Dict[str, Any] = Body(..., json_schema_extra=schema)):
-=======
+
     server = create_server()
     app = FastAPI(title=SERVER_NAME, version=SERVER_VERSION)
 
@@ -41,7 +38,7 @@
 
         def make_endpoint(t: Tool):
             async def endpoint(data: Dict[str, Any] = Body(..., openapi_schema=schema)):
->>>>>>> 99893672
+
                 if not hasattr(t, "_implementation"):
                     raise HTTPException(
                         status_code=500, detail=f"Tool {t.name} has no implementation"
@@ -55,19 +52,19 @@
     # Simple listing endpoint for convenience
     @app.get("/tools")
     async def list_tools() -> List[Tool]:
-<<<<<<< HEAD
+
         return TOOLS
 
     # Mount the MCP SSE interface and expose the underlying MCP server
     mcp = FastApiMCP(app)
     mcp.mount()
     app.state.mcp = mcp
-=======
+
         return server.tools
 
     # Mount the MCP SSE interface
     FastApiMCP(app).mount()
->>>>>>> 99893672
+
 
     return app
 
