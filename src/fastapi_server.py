--- conflicted
+++ resolved
@@ -72,7 +72,7 @@
             )
         try:
             result = await tool._implementation(**req.arguments)
-<<<<<<< HEAD
+
             if isinstance(result, dict):
                 import json
 
@@ -80,9 +80,9 @@
             else:
                 formatted = str(result)
             return [TextContent(type="text", text=formatted)]
-=======
+
             return result
->>>>>>> 82e7a705
+
         except Exception as exc:  # pragma: no cover - safety net
             logger.exception("Error executing %s", req.name)
             raise HTTPException(status_code=500, detail=str(exc))
