"""Database helpers using SQLAlchemy sessions."""

import logging
from contextlib import contextmanager
from typing import Optional, Any, List, Dict, Union

from sqlalchemy import text

from .engine import SessionLocal

logger = logging.getLogger(__name__)


@contextmanager
def get_session() -> Any:
    """Yield a SQLAlchemy session with automatic cleanup."""
    session = SessionLocal()
    try:
        yield session
        session.commit()
    except Exception:  # pragma: no cover - propagate errors
        session.rollback()
        raise
    finally:
        session.close()


<<<<<<< HEAD
def execute_query(sql: str, params: Optional[Union[Dict[str, Any], List[Any]]] = None) -> list:
=======
def execute_query(sql: str, params: Optional[List[Any]] = None) -> list:

    """Execute ``sql`` and return the result rows as dictionaries.

    ``params`` should be a sequence of positional arguments. Lists are
    converted to tuples before being passed to SQLAlchemy.
    """
    bound_params = tuple(params) if params else ()
    with get_session() as session:
        result = session.execute(text(sql), bound_params)

>>>>>>> ab1196ae
    """Execute a SQL statement and return rows as dicts."""
    bound = params or {}
    with get_session() as session:
        result = session.execute(text(sql), bound)

        columns = result.keys()
        rows = result.fetchall()
        return [dict(zip(columns, row)) for row in rows]


def test_connection() -> bool:
    """Validate basic connectivity to the database."""
    try:
        with get_session() as session:
            result = session.execute(text("SELECT 1 as test"))
            value = result.scalar()
            return value == 1
    except Exception as e:  # pragma: no cover - depends on DB state
        logger.error("Connection test failed: %s", e)
        return False<|MERGE_RESOLUTION|>--- conflicted
+++ resolved
@@ -25,21 +25,10 @@
         session.close()
 
 
-<<<<<<< HEAD
+
 def execute_query(sql: str, params: Optional[Union[Dict[str, Any], List[Any]]] = None) -> list:
-=======
-def execute_query(sql: str, params: Optional[List[Any]] = None) -> list:
 
-    """Execute ``sql`` and return the result rows as dictionaries.
 
-    ``params`` should be a sequence of positional arguments. Lists are
-    converted to tuples before being passed to SQLAlchemy.
-    """
-    bound_params = tuple(params) if params else ()
-    with get_session() as session:
-        result = session.execute(text(sql), bound_params)
-
->>>>>>> ab1196ae
     """Execute a SQL statement and return rows as dicts."""
     bound = params or {}
     with get_session() as session:
