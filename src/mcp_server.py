"""MCP PDI Server - Main server implementation"""

from typing import Any, Dict, List
from mcp.server import Server
from mcp.types import Tool, TextContent

<<<<<<< HEAD
from .tool_list import TOOLS
=======
# Import all tools
from .tools.sales.query_realtime import query_sales_realtime_tool
from .tools.sales.sales_summary import sales_summary_tool
from .tools.sales.sales_trend import sales_trend_tool
from .tools.sales.top_items import top_items_tool
from .tools.basket.basket_analysis import basket_analysis_tool
from .tools.basket.item_correlation import item_correlation_tool
from .tools.basket.cross_sell import cross_sell_opportunities_tool
from .tools.analytics.hourly_sales import hourly_sales_tool
from .tools.analytics.sales_gaps import sales_gaps_tool
from .tools.analytics.year_over_year import year_over_year_tool
from .tools.site_lookup import site_lookup_tool
from .tools.item_lookup import item_lookup_tool
from .tools.get_today_date import get_today_date_tool
>>>>>>> 99893672


def create_server() -> Server:
    """Create and configure the MCP server"""
    server = Server("mcp-pdi-sales")

<<<<<<< HEAD
    tools: List[Tool] = TOOLS
=======
    tools: List[Tool] = [
        # Sales tools
        query_sales_realtime_tool,
        sales_summary_tool,
        sales_trend_tool,
        top_items_tool,
        # Basket analysis
        basket_analysis_tool,
        item_correlation_tool,
        cross_sell_opportunities_tool,
        # Analytics
        hourly_sales_tool,
        sales_gaps_tool,
        year_over_year_tool,
        # Utility tools
        item_lookup_tool,
        site_lookup_tool,
        get_today_date_tool,
    ]
>>>>>>> 99893672

    @server.list_tools()
    async def list_tools() -> List[Tool]:
        return tools
<<<<<<< HEAD

    @server.call_tool()
    async def call_tool(name: str, arguments: Dict[str, Any]):
        tool_map = {t.name: t for t in tools}
        if name not in tool_map:
            return [TextContent(type="text", text=f"Unknown tool: {name}")]

        tool = tool_map[name]
        if not hasattr(tool, "_implementation"):
            return [TextContent(type="text", text=f"Tool {name} has no implementation")]

        try:
            result = await tool._implementation(**arguments)
            if isinstance(result, list):
                return result
            if isinstance(result, dict):
                import json

                return [TextContent(type="text", text=json.dumps(result, indent=2, default=str))]
            return [TextContent(type="text", text=str(result))]
        except Exception as exc:
            return [TextContent(type="text", text=str(exc))]

=======

    @server.call_tool()
    async def call_tool(name: str, arguments: Dict[str, Any]):
        tool_map = {t.name: t for t in tools}
        if name not in tool_map:
            return [TextContent(type="text", text=f"Unknown tool: {name}")]

        tool = tool_map[name]
        if not hasattr(tool, "_implementation"):
            return [TextContent(type="text", text=f"Tool {name} has no implementation")]

        try:
            result = await tool._implementation(**arguments)
            if isinstance(result, list):
                return result
            if isinstance(result, dict):
                import json

                return [TextContent(type="text", text=json.dumps(result, indent=2, default=str))]
            return [TextContent(type="text", text=str(result))]
        except Exception as exc:
            return [TextContent(type="text", text=str(exc))]

>>>>>>> 99893672
    server.tools = tools
    return server


async def run_server():
    """Run the MCP server"""
    server = create_server()
    await server.run()


if __name__ == "__main__":
    import asyncio

    asyncio.run(run_server())<|MERGE_RESOLUTION|>--- conflicted
+++ resolved
@@ -4,9 +4,9 @@
 from mcp.server import Server
 from mcp.types import Tool, TextContent
 
-<<<<<<< HEAD
+
 from .tool_list import TOOLS
-=======
+
 # Import all tools
 from .tools.sales.query_realtime import query_sales_realtime_tool
 from .tools.sales.sales_summary import sales_summary_tool
@@ -21,16 +21,16 @@
 from .tools.site_lookup import site_lookup_tool
 from .tools.item_lookup import item_lookup_tool
 from .tools.get_today_date import get_today_date_tool
->>>>>>> 99893672
+
 
 
 def create_server() -> Server:
     """Create and configure the MCP server"""
     server = Server("mcp-pdi-sales")
 
-<<<<<<< HEAD
+
     tools: List[Tool] = TOOLS
-=======
+
     tools: List[Tool] = [
         # Sales tools
         query_sales_realtime_tool,
@@ -50,12 +50,11 @@
         site_lookup_tool,
         get_today_date_tool,
     ]
->>>>>>> 99893672
+
 
     @server.list_tools()
     async def list_tools() -> List[Tool]:
         return tools
-<<<<<<< HEAD
 
     @server.call_tool()
     async def call_tool(name: str, arguments: Dict[str, Any]):
@@ -79,7 +78,7 @@
         except Exception as exc:
             return [TextContent(type="text", text=str(exc))]
 
-=======
+
 
     @server.call_tool()
     async def call_tool(name: str, arguments: Dict[str, Any]):
@@ -103,7 +102,6 @@
         except Exception as exc:
             return [TextContent(type="text", text=str(exc))]
 
->>>>>>> 99893672
     server.tools = tools
     return server
 
