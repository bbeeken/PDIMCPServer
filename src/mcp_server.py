"""MCP PDI Server - Main server implementation"""

from typing import Any, Dict, List
<<<<<<< HEAD

from fastapi import FastAPI
from fastapi_mcp import FastApiMCP
from mcp.server import Server
from mcp.server.stdio import stdio_server
from mcp.types import Tool, TextContent

from .fastapi_server import create_app
from .tool_list import TOOLS


def create_server() -> Server:
    """Return the MCP server used by the FastAPI app."""
    app: FastAPI = create_app()
    mcp: FastApiMCP = app.state.mcp
    server: Server = mcp.server

    tools: List[Tool] = TOOLS
    server.tools = tools

=======
from mcp.server import Server
from mcp.types import Tool, TextContent

# Import all tools
from .tools.sales.query_realtime import query_sales_realtime_tool
from .tools.sales.sales_summary import sales_summary_tool
from .tools.sales.sales_trend import sales_trend_tool
from .tools.sales.top_items import top_items_tool
from .tools.basket.basket_analysis import basket_analysis_tool
from .tools.basket.item_correlation import item_correlation_tool
from .tools.basket.cross_sell import cross_sell_opportunities_tool
from .tools.analytics.hourly_sales import hourly_sales_tool
from .tools.analytics.sales_gaps import sales_gaps_tool
from .tools.analytics.year_over_year import year_over_year_tool
from .tools.site_lookup import site_lookup_tool
from .tools.item_lookup import item_lookup_tool
from .tools.get_today_date import get_today_date_tool


def create_server() -> Server:
    """Create and configure the MCP server."""
    server = Server("mcp-pdi-sales")

    tools: List[Tool] = [
        # Sales tools
        query_sales_realtime_tool,
        sales_summary_tool,
        sales_trend_tool,
        top_items_tool,
        # Basket analysis
        basket_analysis_tool,
        item_correlation_tool,
        cross_sell_opportunities_tool,
        # Analytics
        hourly_sales_tool,
        sales_gaps_tool,
        year_over_year_tool,
        # Utility tools
        item_lookup_tool,
        site_lookup_tool,
        get_today_date_tool,
    ]

>>>>>>> c4a200a0
    @server.list_tools()
    async def list_tools() -> List[Tool]:
        return tools

    @server.call_tool()
    async def call_tool(name: str, arguments: Dict[str, Any]):
        tool_map = {t.name: t for t in tools}
        if name not in tool_map:
            return [TextContent(type="text", text=f"Unknown tool: {name}")]

        tool = tool_map[name]
        if not hasattr(tool, "_implementation"):
            return [TextContent(type="text", text=f"Tool {name} has no implementation")]

        try:
            result = await tool._implementation(**arguments)
            if isinstance(result, list):
                return result
            if isinstance(result, dict):
                import json

                return [
                    TextContent(
                        type="text",
                        text=json.dumps(result, indent=2, default=str),
                    )
                ]
            return [TextContent(type="text", text=str(result))]
<<<<<<< HEAD
        except Exception as exc:  # pragma: no cover - pass errors through
            return [TextContent(type="text", text=str(exc))]

    return server


async def run_server() -> None:
    """Run the MCP server over STDIO."""
=======
        except Exception as exc:  # pragma: no cover - safety net
            return [TextContent(type="text", text=str(exc))]

    server.tools = tools
    return server


async def run_server():
    """Run the MCP server."""
>>>>>>> c4a200a0
    server = create_server()
    async with stdio_server() as (read_stream, write_stream):
        await server.run(
            read_stream,
            write_stream,
            server.create_initialization_options(),
        )


<<<<<<< HEAD
if __name__ == "__main__":  # pragma: no cover - manual utility
=======
if __name__ == "__main__":  # pragma: no cover - manual run
>>>>>>> c4a200a0
    import asyncio

    asyncio.run(run_server())<|MERGE_RESOLUTION|>--- conflicted
+++ resolved
@@ -1,7 +1,7 @@
 """MCP PDI Server - Main server implementation"""
 
 from typing import Any, Dict, List
-<<<<<<< HEAD
+
 
 from fastapi import FastAPI
 from fastapi_mcp import FastApiMCP
@@ -22,7 +22,7 @@
     tools: List[Tool] = TOOLS
     server.tools = tools
 
-=======
+
 from mcp.server import Server
 from mcp.types import Tool, TextContent
 
@@ -66,7 +66,7 @@
         get_today_date_tool,
     ]
 
->>>>>>> c4a200a0
+
     @server.list_tools()
     async def list_tools() -> List[Tool]:
         return tools
@@ -95,7 +95,7 @@
                     )
                 ]
             return [TextContent(type="text", text=str(result))]
-<<<<<<< HEAD
+
         except Exception as exc:  # pragma: no cover - pass errors through
             return [TextContent(type="text", text=str(exc))]
 
@@ -104,7 +104,7 @@
 
 async def run_server() -> None:
     """Run the MCP server over STDIO."""
-=======
+
         except Exception as exc:  # pragma: no cover - safety net
             return [TextContent(type="text", text=str(exc))]
 
@@ -114,7 +114,7 @@
 
 async def run_server():
     """Run the MCP server."""
->>>>>>> c4a200a0
+
     server = create_server()
     async with stdio_server() as (read_stream, write_stream):
         await server.run(
@@ -124,11 +124,9 @@
         )
 
 
-<<<<<<< HEAD
-if __name__ == "__main__":  # pragma: no cover - manual utility
-=======
+
 if __name__ == "__main__":  # pragma: no cover - manual run
->>>>>>> c4a200a0
+
     import asyncio
 
     asyncio.run(run_server())