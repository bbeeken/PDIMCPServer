"""MCP PDI Server - Main server implementation"""
from typing import List
from mcp.server import Server
from mcp.types import Tool

# Import all tools
from .tools.sales.query_realtime import query_sales_realtime_tool
from .tools.sales.sales_summary import sales_summary_tool
from .tools.sales.sales_trend import sales_trend_tool
from .tools.sales.top_items import top_items_tool
from .tools.basket.basket_analysis import basket_analysis_tool
from .tools.basket.item_correlation import item_correlation_tool
from .tools.basket.basket_metrics import basket_metrics_tool
from .tools.basket.cross_sell import cross_sell_tool
<<<<<<< HEAD

=======
>>>>>>> 6f6fe254
from .tools.analytics.hourly_sales import hourly_sales_tool
from .tools.analytics.peak_hours import peak_hours_tool
from .tools.analytics.product_velocity import product_velocity_tool
from .tools.analytics.sales_anomalies import sales_anomalies_tool
from .tools.analytics.sales_gaps import sales_gaps_tool
from .tools.analytics.year_over_year import year_over_year_tool
from .tools.analytics.low_movement import low_movement_tool
from .tools.site_lookup import site_lookup_tool
from .tools.item_lookup import item_lookup_tool
from .tools.basket.cross_sell import cross_sell_opportunities_tool
from .tools.get_today_date import get_today_date_tool

def create_server() -> Server:
    """Create and configure the MCP server"""
    server = Server("mcp-pdi-sales")

    # Register all tools
    tools: List[Tool] = [
        # Sales tools
        query_sales_realtime_tool,
        sales_summary_tool,
        sales_trend_tool,
        top_items_tool,

        # Basket analysis tools
        basket_analysis_tool,
        item_correlation_tool,

        basket_metrics_tool,
        cross_sell_tool,
<<<<<<< HEAD
=======
        cross_sell_opportunities_tool,
>>>>>>> 6f6fe254


        # Utility tools
        get_today_date_tool
    ]

    for tool in tools:
        server.add_tool(tool)

    return server

async def run_server():
    """Run the MCP server"""
    server = create_server()
    await server.run()

if __name__ == "__main__":
    import asyncio
    asyncio.run(run_server())<|MERGE_RESOLUTION|>--- conflicted
+++ resolved
@@ -12,10 +12,6 @@
 from .tools.basket.item_correlation import item_correlation_tool
 from .tools.basket.basket_metrics import basket_metrics_tool
 from .tools.basket.cross_sell import cross_sell_tool
-<<<<<<< HEAD
-
-=======
->>>>>>> 6f6fe254
 from .tools.analytics.hourly_sales import hourly_sales_tool
 from .tools.analytics.peak_hours import peak_hours_tool
 from .tools.analytics.product_velocity import product_velocity_tool
@@ -46,10 +42,7 @@
 
         basket_metrics_tool,
         cross_sell_tool,
-<<<<<<< HEAD
-=======
         cross_sell_opportunities_tool,
->>>>>>> 6f6fe254
 
 
         # Utility tools
