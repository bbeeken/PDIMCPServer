--- conflicted
+++ resolved
@@ -8,13 +8,10 @@
 from .tools.sales.sales_summary import sales_summary_tool
 from .tools.sales.sales_trend import sales_trend_tool
 from .tools.sales.top_items import top_items_tool
-
 from .tools.basket.basket_analysis import basket_analysis_tool
 from .tools.basket.item_correlation import item_correlation_tool
-<<<<<<< HEAD
 from .tools.basket.basket_metrics import basket_metrics_tool
 from .tools.basket.cross_sell import cross_sell_tool
-
 from .tools.analytics.hourly_sales import hourly_sales_tool
 from .tools.analytics.peak_hours import peak_hours_tool
 from .tools.analytics.product_velocity import product_velocity_tool
@@ -22,12 +19,9 @@
 from .tools.analytics.sales_gaps import sales_gaps_tool
 from .tools.analytics.year_over_year import year_over_year_tool
 from .tools.analytics.low_movement import low_movement_tool
-
 from .tools.site_lookup import site_lookup_tool
 from .tools.item_lookup import item_lookup_tool
-=======
 from .tools.basket.cross_sell import cross_sell_opportunities_tool
->>>>>>> 359d407f
 from .tools.get_today_date import get_today_date_tool
 
 def create_server() -> Server:
@@ -45,12 +39,11 @@
         # Basket analysis tools
         basket_analysis_tool,
         item_correlation_tool,
-<<<<<<< HEAD
+
         basket_metrics_tool,
         cross_sell_tool,
-=======
         cross_sell_opportunities_tool,
->>>>>>> 359d407f
+
 
         # Utility tools
         get_today_date_tool
