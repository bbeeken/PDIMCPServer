--- conflicted
+++ resolved
@@ -1,14 +1,14 @@
 """MCP PDI Server - Main server implementation."""
 
 from typing import Any, Dict, List
-<<<<<<< HEAD
+
 
 from mcp.server import Server
 from mcp.server.stdio import stdio_server
 from mcp.types import Tool, TextContent
 
 from .tool_list import TOOLS
-=======
+
 from mcp.server import Server
 from mcp.types import Tool, TextContent
 
@@ -26,16 +26,16 @@
 from .tools.site_lookup import site_lookup_tool
 from .tools.item_lookup import item_lookup_tool
 from .tools.get_today_date import get_today_date_tool
->>>>>>> 7dc96416
+
 
 
 def create_server() -> Server:
     """Create and configure the MCP server."""
     server = Server("mcp-pdi-sales")
-<<<<<<< HEAD
+
     tools: List[Tool] = TOOLS
     server.tools = tools
-=======
+
 
     tools: List[Tool] = [
         # Sales tools
@@ -56,7 +56,7 @@
         site_lookup_tool,
         get_today_date_tool,
     ]
->>>>>>> 7dc96416
+
 
     @server.list_tools()
     async def list_tools() -> List[Tool]:
@@ -85,7 +85,7 @@
                     )
                 ]
             return [TextContent(type="text", text=str(result))]
-<<<<<<< HEAD
+
         except Exception as exc:  # pragma: no cover - pass errors through
             return [TextContent(type="text", text=str(exc))]
 
@@ -94,7 +94,7 @@
 
 async def run_server() -> None:
     """Run the MCP server over STDIO."""
-=======
+
         except Exception as exc:  # pragma: no cover - safety net
             return [TextContent(type="text", text=str(exc))]
 
@@ -104,7 +104,7 @@
 
 async def run_server():
     """Run the MCP server."""
->>>>>>> 7dc96416
+
     server = create_server()
     await server.run()
 
