--- conflicted
+++ resolved
@@ -20,11 +20,8 @@
         ("src.tools.basket.basket_analysis", "basket_analysis_tool"),
         ("src.tools.basket.item_correlation", "item_correlation_tool"),
         ("src.tools.basket.cross_sell", "cross_sell_opportunities_tool"),
-<<<<<<< HEAD
         ("src.tools.basket.basket_metrics", "basket_metrics_tool"),
-=======
         ("src.tools.basket.transaction_lookup", "transaction_lookup_tool"),
->>>>>>> 7795f1c8
         ("src.tools.analytics.daily_report", "daily_report_tool"),
         ("src.tools.analytics.hourly_sales", "hourly_sales_tool"),
         ("src.tools.analytics.peak_hours", "peak_hours_tool"),
