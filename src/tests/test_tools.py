import importlib
import sys
import types
from .test_connection import load_connection


def load_server(monkeypatch):
    load_connection(monkeypatch)  # ensure db dependencies are stubbed

    # Stub MCP server and Tool classes
    mcp_mod = types.ModuleType("mcp")
    server_mod = types.ModuleType("mcp.server")
    types_mod = types.ModuleType("mcp.types")

    class DummyServer:
        def __init__(self, name):
            self.name = name
            self.tools = []

        def add_tool(self, tool):
            self.tools.append(tool)

    class Tool:
        def __init__(self, name="", description="", inputSchema=None):
            self.name = name
            self.description = description
            self.inputSchema = inputSchema or {}

    server_mod.Server = DummyServer
    types_mod.Tool = Tool
    mcp_mod.server = server_mod
    mcp_mod.types = types_mod

    monkeypatch.setitem(sys.modules, "mcp", mcp_mod)
    monkeypatch.setitem(sys.modules, "mcp.server", server_mod)
    monkeypatch.setitem(sys.modules, "mcp.types", types_mod)

    # Stub tool modules used by src.mcp_server
    imports = [
        ("src.tools.sales.query_realtime", "query_sales_realtime_tool"),
        ("src.tools.sales.sales_summary", "sales_summary_tool"),
        ("src.tools.sales.sales_trend", "sales_trend_tool"),
        ("src.tools.sales.top_items", "top_items_tool"),
        ("src.tools.basket.basket_analysis", "basket_analysis_tool"),
        ("src.tools.basket.item_correlation", "item_correlation_tool"),
<<<<<<< HEAD
        ("src.tools.basket.basket_metrics", "basket_metrics_tool"),
        ("src.tools.basket.cross_sell", "cross_sell_opportunities_tool"),
        ("src.tools.analytics.hourly_sales", "hourly_sales_tool"),
        ("src.tools.analytics.peak_hours", "peak_hours_tool"),
        ("src.tools.analytics.product_velocity", "product_velocity_tool"),
        ("src.tools.analytics.sales_anomalies", "sales_anomalies_tool"),
        ("src.tools.analytics.sales_gaps", "sales_gaps_tool"),
        ("src.tools.analytics.year_over_year", "year_over_year_tool"),
        ("src.tools.analytics.low_movement", "low_movement_tool"),
        ("src.tools.site_lookup", "site_lookup_tool"),
        ("src.tools.item_lookup", "item_lookup_tool"),
=======
        ("src.tools.basket.cross_sell", "cross_sell_opportunities_tool"),
>>>>>>> 6f6fe254
        ("src.tools.get_today_date", "get_today_date_tool"),
    ]

    for path, attr in imports:
        mod = types.ModuleType(path)
        tool = Tool(name=attr)
        setattr(mod, attr, tool)
        monkeypatch.setitem(sys.modules, path, mod)

    mcp_server = importlib.reload(importlib.import_module("src.mcp_server"))
    return mcp_server, DummyServer


def test_tool_registration(monkeypatch):
    mcp_server, DummyServer = load_server(monkeypatch)
    server = mcp_server.create_server()
    assert isinstance(server, DummyServer)
    assert len(server.tools) == 8
    assert all(hasattr(t, "name") for t in server.tools)<|MERGE_RESOLUTION|>--- conflicted
+++ resolved
@@ -43,7 +43,6 @@
         ("src.tools.sales.top_items", "top_items_tool"),
         ("src.tools.basket.basket_analysis", "basket_analysis_tool"),
         ("src.tools.basket.item_correlation", "item_correlation_tool"),
-<<<<<<< HEAD
         ("src.tools.basket.basket_metrics", "basket_metrics_tool"),
         ("src.tools.basket.cross_sell", "cross_sell_opportunities_tool"),
         ("src.tools.analytics.hourly_sales", "hourly_sales_tool"),
@@ -54,10 +53,7 @@
         ("src.tools.analytics.year_over_year", "year_over_year_tool"),
         ("src.tools.analytics.low_movement", "low_movement_tool"),
         ("src.tools.site_lookup", "site_lookup_tool"),
-        ("src.tools.item_lookup", "item_lookup_tool"),
-=======
         ("src.tools.basket.cross_sell", "cross_sell_opportunities_tool"),
->>>>>>> 6f6fe254
         ("src.tools.get_today_date", "get_today_date_tool"),
     ]
 
