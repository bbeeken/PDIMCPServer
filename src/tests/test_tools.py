import importlib
import sys
import types
from .test_connection import load_connection


def load_server(monkeypatch):
    load_connection(monkeypatch)  # ensure db dependencies are stubbed

    # use real mcp; only stub tool modules

    # Stub tool modules used by src.mcp_server
    imports = [
        ("src.tools.sales.query_realtime", "query_sales_realtime_tool"),
        ("src.tools.sales.sales_summary", "sales_summary_tool"),
        ("src.tools.sales.sales_trend", "sales_trend_tool"),
        ("src.tools.sales.top_items", "top_items_tool"),
        ("src.tools.basket.basket_analysis", "basket_analysis_tool"),
        ("src.tools.basket.item_correlation", "item_correlation_tool"),
        ("src.tools.basket.cross_sell", "cross_sell_opportunities_tool"),
        ("src.tools.analytics.daily_report", "daily_report_tool"),
        ("src.tools.analytics.hourly_sales", "hourly_sales_tool"),
<<<<<<< HEAD
        ("src.tools.analytics.peak_hours", "peak_hours_tool"),
        ("src.tools.analytics.sales_anomalies", "sales_anomalies_tool"),
        ("src.tools.analytics.product_velocity", "product_velocity_tool"),
        ("src.tools.analytics.low_movement", "low_movement_tool"),
=======
        ("src.tools.analytics.daily_report", "daily_report_tool"),
>>>>>>> c30a190e
        ("src.tools.analytics.sales_gaps", "sales_gaps_tool"),
        ("src.tools.analytics.year_over_year", "year_over_year_tool"),
        ("src.tools.item_lookup", "item_lookup_tool"),
        ("src.tools.site_lookup", "site_lookup_tool"),
        ("src.tools.get_today_date", "get_today_date_tool"),
    ]

    from mcp.types import Tool

    for path, attr in imports:
        mod = types.ModuleType(path)
        tool = Tool(name=attr.replace("_tool", ""), description="", inputSchema={})
        setattr(mod, attr, tool)
        monkeypatch.setitem(sys.modules, path, mod)

    mcp_server = importlib.reload(importlib.import_module("src.mcp_server"))
    return mcp_server


def test_tool_registration(monkeypatch):
    mcp_server = load_server(monkeypatch)
    server = mcp_server.create_server()
    assert hasattr(server, "run")
    assert len(server.tools) == 18
    assert all(hasattr(t, "name") for t in server.tools)


def test_daily_report_schema():
    from src.tools.analytics.daily_report import daily_report_tool

    props = daily_report_tool.inputSchema["properties"]
    assert "item_id" in props
    assert "item_name" in props
    assert "category" in props<|MERGE_RESOLUTION|>--- conflicted
+++ resolved
@@ -20,14 +20,11 @@
         ("src.tools.basket.cross_sell", "cross_sell_opportunities_tool"),
         ("src.tools.analytics.daily_report", "daily_report_tool"),
         ("src.tools.analytics.hourly_sales", "hourly_sales_tool"),
-<<<<<<< HEAD
         ("src.tools.analytics.peak_hours", "peak_hours_tool"),
         ("src.tools.analytics.sales_anomalies", "sales_anomalies_tool"),
         ("src.tools.analytics.product_velocity", "product_velocity_tool"),
         ("src.tools.analytics.low_movement", "low_movement_tool"),
-=======
         ("src.tools.analytics.daily_report", "daily_report_tool"),
->>>>>>> c30a190e
         ("src.tools.analytics.sales_gaps", "sales_gaps_tool"),
         ("src.tools.analytics.year_over_year", "year_over_year_tool"),
         ("src.tools.item_lookup", "item_lookup_tool"),
