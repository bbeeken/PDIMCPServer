import importlib
import sys
import types
from .test_connection import load_connection


def load_server(monkeypatch):
    load_connection(monkeypatch)  # ensure db dependencies are stubbed

    # use real mcp; only stub tool modules

    # Stub tool modules used by src.mcp_server
    imports = [
        ("src.tools.sales.query_realtime", "query_sales_realtime_tool"),
        ("src.tools.sales.sales_summary", "sales_summary_tool"),
        ("src.tools.sales.sales_trend", "sales_trend_tool"),
        ("src.tools.sales.top_items", "top_items_tool"),
        ("src.tools.basket.basket_analysis", "basket_analysis_tool"),
        ("src.tools.basket.item_correlation", "item_correlation_tool"),
        ("src.tools.basket.cross_sell", "cross_sell_opportunities_tool"),
        ("src.tools.basket.basket_metrics", "basket_metrics_tool"),
<<<<<<< HEAD
=======
        ("src.tools.basket.transaction_lookup", "transaction_lookup_tool"),
>>>>>>> d354a884
        ("src.tools.analytics.daily_report", "daily_report_tool"),
        ("src.tools.analytics.hourly_sales", "hourly_sales_tool"),
        ("src.tools.analytics.peak_hours", "peak_hours_tool"),
        ("src.tools.analytics.sales_anomalies", "sales_anomalies_tool"),
        ("src.tools.analytics.product_velocity", "product_velocity_tool"),
        ("src.tools.analytics.low_movement", "low_movement_tool"),
        ("src.tools.analytics.daily_report", "daily_report_tool"),
        ("src.tools.analytics.sales_gaps", "sales_gaps_tool"),
        ("src.tools.analytics.year_over_year", "year_over_year_tool"),
        ("src.tools.analytics.sales_forecast", "sales_forecast_tool"),
        ("src.tools.item_lookup", "item_lookup_tool"),
        ("src.tools.site_lookup", "site_lookup_tool"),
        ("src.tools.get_today_date", "get_today_date_tool"),
    ]

    from mcp.types import Tool

    for path, attr in imports:
        mod = types.ModuleType(path)
        tool = Tool(name=attr.replace("_tool", ""), description="", inputSchema={})
        setattr(mod, attr, tool)
        monkeypatch.setitem(sys.modules, path, mod)

    mcp_server = importlib.reload(importlib.import_module("src.mcp_server"))
    return mcp_server


def test_tool_registration(monkeypatch):
    mcp_server = load_server(monkeypatch)
    server = mcp_server.create_server()
    assert hasattr(server, "run")
    assert len(server.tools) == 20
    assert all(hasattr(t, "name") for t in server.tools)


def test_daily_report_schema():
    from src.tools.analytics.daily_report import daily_report_tool

    props = daily_report_tool.inputSchema["properties"]
    assert "item_id" in props
    assert "item_name" in props
    assert "category" in props


def test_sales_summary_schema():
    from src.tools.sales.sales_summary import sales_summary_tool

    props = sales_summary_tool.inputSchema["properties"]
    assert "item_id" in props
    assert "item_name" in props


def test_basket_metrics_registered(monkeypatch):
    mcp_server = load_server(monkeypatch)
    server = mcp_server.create_server()
    assert any(t.name == "basket_metrics" for t in server.tools)<|MERGE_RESOLUTION|>--- conflicted
+++ resolved
@@ -19,10 +19,7 @@
         ("src.tools.basket.item_correlation", "item_correlation_tool"),
         ("src.tools.basket.cross_sell", "cross_sell_opportunities_tool"),
         ("src.tools.basket.basket_metrics", "basket_metrics_tool"),
-<<<<<<< HEAD
-=======
         ("src.tools.basket.transaction_lookup", "transaction_lookup_tool"),
->>>>>>> d354a884
         ("src.tools.analytics.daily_report", "daily_report_tool"),
         ("src.tools.analytics.hourly_sales", "hourly_sales_tool"),
         ("src.tools.analytics.peak_hours", "peak_hours_tool"),
