--- conflicted
+++ resolved
@@ -14,14 +14,11 @@
     "pandas>=2.1.4",
     "numpy>=1.26.2",
     "python-dotenv>=1.0.0",
-<<<<<<< HEAD
     "fastapi>=0.115.1",
     "uvicorn>=0.34.0",
     "httpx>=0.26.0",
-=======
     "fastapi>=0.110.0",
     "uvicorn>=0.23.2",
->>>>>>> b0ad7c96
 ]
 
 [project.optional-dependencies]
