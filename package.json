{
    "name": "mcp-pdi-server",
    "version": "1.0.0",
    "description": "MCP server for PDI sales analytics",
    "main": "mcp_server.py",
    "scripts": {
      "start": "python mcp_server.py",
      "test": "pytest",
      "validate": "python scripts/validate_db.py",
      "smoke": "python scripts/smoke_test_server.py"
    },
    "mcp": {
      "name": "pdi-sales",
      "description": "Real-time sales analytics for PDI Enterprise",
      "tools": {
        "sales": [
          "query_sales_realtime",
          "sales_summary",
          "sales_trend",
          "top_items"
        ],
        "basket": [
          "basket_analysis",
          "item_correlation",
          "cross_sell_opportunities",
          "basket_metrics"
<<<<<<< HEAD
=======
          "transaction_lookup"

>>>>>>> d354a884
        ],
        "analytics": [
          "daily_report",
          "hourly_sales",
          "peak_hours",
          "sales_anomalies",
          "product_velocity",
          "low_movement",
          "sales_gaps",
          "year_over_year",
          "sales_forecast"
        ]
      }
    }
  }<|MERGE_RESOLUTION|>--- conflicted
+++ resolved
@@ -24,11 +24,7 @@
           "item_correlation",
           "cross_sell_opportunities",
           "basket_metrics"
-<<<<<<< HEAD
-=======
           "transaction_lookup"
-
->>>>>>> d354a884
         ],
         "analytics": [
           "daily_report",
