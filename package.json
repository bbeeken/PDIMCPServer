--- conflicted
+++ resolved
@@ -28,10 +28,7 @@
           "hourly_sales",
           "sales_gaps",
           "year_over_year"
-<<<<<<< HEAD
-=======
 
->>>>>>> df5b5548
         ]
       }
     }
