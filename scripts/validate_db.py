--- conflicted
+++ resolved
@@ -1,4 +1,4 @@
-<<<<<<< HEAD
+
 """Validate the database connection.
 
 This small helper script imports :func:`src.db.connection.test_connection`
@@ -13,22 +13,19 @@
 def main() -> None:
     """Run the connection test and print the result."""
 
+
+"""Check database connectivity."""
+from src.db.connection import test_connection
+
+if __name__ == "__main__":
+
     if test_connection():
         print("Database connection successful")
     else:
         print("Database connection failed")
+
         raise SystemExit(1)
 
 
 if __name__ == "__main__":  # pragma: no cover - manual utility
     main()
-=======
-"""Check database connectivity."""
-from src.db.connection import test_connection
-
-if __name__ == "__main__":
-    if test_connection():
-        print("Database connection successful")
-    else:
-        print("Database connection failed")
->>>>>>> 3f6b733b
