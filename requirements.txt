sqlalchemy==2.0.23
pyodbc==5.0.1
alembic==1.12.1

# Data processing
pandas==2.1.4
numpy==1.26.2

# Utilities
python-dotenv==1.0.0
pydantic==2.5.3
python-dateutil==2.8.2

# Web
fastapi==0.110.0
uvicorn==0.23.2

# Testing
pytest==7.4.3
pytest-asyncio==0.21.1
# MCP
mcp==0.9.0
<<<<<<< HEAD

# Web server
fastapi==0.110.0
uvicorn==0.23.2
=======
fastapi==0.115.1
uvicorn==0.34.0
httpx==0.26.0
>>>>>>> d0887f2e
<|MERGE_RESOLUTION|>--- conflicted
+++ resolved
@@ -20,13 +20,12 @@
 pytest-asyncio==0.21.1
 # MCP
 mcp==0.9.0
-<<<<<<< HEAD
+
 
 # Web server
 fastapi==0.110.0
 uvicorn==0.23.2
-=======
+
 fastapi==0.115.1
 uvicorn==0.34.0
 httpx==0.26.0
->>>>>>> d0887f2e
