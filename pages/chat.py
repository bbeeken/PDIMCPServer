--- conflicted
+++ resolved
@@ -13,14 +13,13 @@
 TOP_P = float(os.getenv("OLLAMA_TOP_P", "0.9"))
 TOP_K = int(os.getenv("OLLAMA_TOP_K", "40"))
 OPTIONS = {"temperature": TEMPERATURE, "top_p": TOP_P, "top_k": TOP_K}
-<<<<<<< HEAD
-=======
+
 
 # Lazily configure an Ollama client if the package provides the Client class.
 # Tests replace the ``ollama`` module with a minimal stub that lacks this
 # attribute, so guard against AttributeError during import.
 client = ollama.Client(host=OLLAMA_HOST) if hasattr(ollama, "Client") else None
->>>>>>> 62847a6e
+
 
 st.set_page_config(page_title="MCP Chat", page_icon="💬", layout="wide")
 
