--- conflicted
+++ resolved
@@ -134,14 +134,9 @@
         if content:
             st.session_state.messages.append({"role": "assistant", "content": content})
             placeholder.empty()
-<<<<<<< HEAD
-            with placeholder.container():
-                st.markdown('<div class="assistant-msg">', unsafe_allow_html=True)
-                render_message(content)
-                st.markdown('</div>', unsafe_allow_html=True)
-=======
+
             render_message(content)
 
             st.markdown('</div>', unsafe_allow_html=True)
             scroll_to_bottom()
->>>>>>> dcce13d9
+
