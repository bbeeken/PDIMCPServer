# MCP-PDI Sales Analytics Server

A Model Context Protocol (MCP) server providing real-time sales analytics tools for PDI Enterprise data.

## Features

- **Real-time Sales Data**: Query transaction-level data from V_LLM_SalesFact
- **Market Basket Analysis**: Discover item associations and purchase patterns
- **Sales Analytics**: Trends, summaries, and performance metrics
- **MCP Compliant**: Works with any MCP-compatible client

## Installation

1. Clone the repository:

```bash
git clone <your-repo-url>
cd mcp-pdi-server
```

## Database Setup

Create a `.env` file based on `.env.example` and adjust the connection
settings. The variables `DB_SERVER`, `DB_DATABASE`, `DB_USERNAME`, and
`DB_PASSWORD` configure the SQL Server connection used by the application.
`DATABASE_URL` combines these into a standard SQLAlchemy URL using the
`pymssql` driver. Additional options like `POOL_SIZE` and `MAX_OVERFLOW`
control connection pooling. See the example file for the full list of
supported variables.


## Running the FastAPI server

Install the dependencies and start the HTTP API with `uvicorn`:

```bash
pip install -r requirements.txt
uvicorn src.fastapi_server:create_app --host 0.0.0.0 --port 8000 --reload
```

Set `MCP_API_URL` if the API is not running on the default `http://localhost:8000`.

Each tool is exposed as its own endpoint (e.g. `POST /sales_summary`). The server
also mounts a streaming SSE interface at `/mcp` using **fastapi-mcp**.
<<<<<<< HEAD
The same MCP server can also run over STDIO for command line clients.
=======
>>>>>>> 99893672

## Streamlit frontend

Launch the web interface with:

```bash
streamlit run streamlit_app.py
```


Set `MCP_API_URL` if the FastAPI server is not running on `http://localhost:8000`.
The **Chat** page uses a local Ollama model; configure `OLLAMA_MODEL` to select the
model and `OLLAMA_HOST` if the Ollama server is not at `http://localhost:11434`.
Chat generation can also be tuned with:
`OLLAMA_TEMPERATURE` (0-1), `OLLAMA_TOP_P`, and `OLLAMA_TOP_K`.

The frontend also includes options for viewing charts and exporting data:

- **Graphing** – Result tables can be displayed as bar or line graphs.
  Use the graph toggle to switch between tabular and visual views.
- **CSV Export** – Each table includes a **Download CSV** button
  for saving the query results for further analysis.


## Smoke testing

To verify the MCP server can be created without starting the HTTP API run:

```bash
python scripts/smoke_test_server.py
```<|MERGE_RESOLUTION|>--- conflicted
+++ resolved
@@ -42,10 +42,7 @@
 
 Each tool is exposed as its own endpoint (e.g. `POST /sales_summary`). The server
 also mounts a streaming SSE interface at `/mcp` using **fastapi-mcp**.
-<<<<<<< HEAD
-The same MCP server can also run over STDIO for command line clients.
-=======
->>>>>>> 99893672
+
 
 ## Streamlit frontend
 
