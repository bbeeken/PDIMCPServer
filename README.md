# MCP-PDI Sales Analytics Server

A Model Context Protocol (MCP) server providing real-time sales analytics tools for PDI Enterprise data.

## Features

- **Real-time Sales Data**: Query transaction-level data from V_LLM_SalesFact
- **Market Basket Analysis**: Discover item associations and purchase patterns
- **Sales Analytics**: Daily reports, trends, summaries, and performance metrics
- **MCP Compliant**: Works with any MCP-compatible client

## MCP tools

The API exposes each analytic function as its own tool. Tools may be accessed
via the `/mcp` SSE endpoint or directly by sending JSON to the corresponding
POST route.

### `sales_summary`

Aggregate KPIs between two dates. Use the `group_by` array to break down the
results by `date`, `hour`, `site`, `category`, or `department`. You can also
filter by a specific item using `item_id` or `item_name`.

### `sales_trend`

Return totals over time using an `interval` of `daily`, `weekly`, `monthly`, or
`hourly`. Optional `site_id` and `category` filters narrow the results.

### `hourly_sales`

Summarise quantities, sales totals and transaction counts for each hour between
`start_date` and `end_date`. Accepts an optional `site_id` filter.

### `daily_report`

Generate a simple per-day report of sales and transaction totals between
`start_date` and `end_date`. Optional filters include `site_id`, `item_id`,
`item_name` and `category`.

### `peak_hours`

Return the hours of the day with the highest sales totals between `start_date`
and `end_date`. Supports optional `site_id` filtering and limiting the number of
results via `top_n`.

### `sales_anomalies`

Highlight dates within `start_date` and `end_date` where total sales deviate
from the mean by more than `z_score` standard deviations. `site_id` is optional.

### `product_velocity`

List the fastest selling items between `start_date` and `end_date` ranked by
quantity. Optional `site_id` filtering and a `limit` parameter control the
number of results.

### `low_movement`

Identify items selling below a `threshold` between `start_date` and `end_date`.
Optionally filter by `site_id`.

### `sales_forecast`

Forecast daily sales for `horizon` days beyond the selected range using a Prophet model. Provide `start_date` and `end_date` for the training data.

<<<<<<< HEAD
=======

>>>>>>> d354a884
### `basket_metrics`

Compute overall basket-level metrics like transaction counts, total quantity, total sales, and the average number of items per transaction between `start_date` and `end_date`. Optionally filter by `site_id`.

<<<<<<< HEAD
=======

### `cross_sell_opportunities`

Identify the items most often bought alongside a given product. Example parameters: `item_id=100`, `start_date="2024-01-01"`, `end_date="2024-01-31"`, `site_id=1`, `top_n=5`.

### `item_correlation`

Analyse baskets containing a target item to surface other products that frequently appear with it. Example parameters: `item_id=100`, `start_date="2024-01-01"`, `end_date="2024-01-31"`, `min_frequency=5`, `top_n=20`.

### `transaction_lookup`

Return the line items, quantities and totals for a specific `transaction_id`. Example: `transaction_id=123456`.
### `transaction_lookup`

Return all line items associated with a given `transaction_id`. An optional `site_id` parameter restricts results to a specific location.
 
 

>>>>>>> d354a884
## Installation

1. Clone the repository:

```bash
git clone <your-repo-url>
cd mcp-pdi-server
```

## Database Setup

Create a `.env` file based on `.env.example` and adjust the connection
settings. The variables `DB_SERVER`, `DB_DATABASE`, `DB_USERNAME`, and
`DB_PASSWORD` configure the SQL Server connection used by the application.
`DATABASE_URL` combines these into a standard SQLAlchemy URL using the
`pyodbc` driver ("ODBC Driver 18 for SQL Server" by default). Additional options like `POOL_SIZE` and `MAX_OVERFLOW`
control connection pooling. See the example file for the full list of
supported variables.

The application automatically loads variables from this `.env` file
using **python-dotenv** when the database engine module is imported, so
no additional configuration is required.


## Running the FastAPI server

Install the dependencies and start the HTTP API with `uvicorn`:

```bash
pip install -r requirements.txt
uvicorn src.fastapi_server:create_app --host 0.0.0.0 --port 8000 --reload
```

Set `MCP_API_URL` if the API is not running on the default `http://localhost:8000`.

Each tool is exposed as its own endpoint (e.g. `POST /sales_summary`). The server
also mounts a streaming SSE interface at `/mcp` using **fastapi-mcp**.
All endpoints reject unknown parameters and will return a `422` error if extra
fields are supplied.
Launch it with:

```bash
python mcp_server.py
```


## Streamlit frontend

Launch the web interface with:

```bash
streamlit run streamlit_app.py
```


Set `MCP_API_URL` if the FastAPI server is not running on `http://localhost:8000`.
The **Chat** page uses a local Ollama model; configure `OLLAMA_MODEL` to select the
model and `OLLAMA_HOST` if the Ollama server is not at `http://localhost:11434`.
Chat generation can also be tuned with:
`OLLAMA_TEMPERATURE` (0-1), `OLLAMA_TOP_P`, and `OLLAMA_TOP_K`.

The frontend also includes options for viewing charts and exporting data:

- **Graphing** – Result tables can be displayed as bar or line graphs.
  Use the graph toggle to switch between tabular and visual views.
- **CSV Export** – Each table includes a **Download CSV** button
  for saving the query results for further analysis.


## Smoke testing

To verify the MCP server can be created without starting the HTTP API run:

```bash
python scripts/smoke_test_server.py
```

## License

This project is licensed under the [MIT License](LICENSE).
<|MERGE_RESOLUTION|>--- conflicted
+++ resolved
@@ -63,16 +63,12 @@
 
 Forecast daily sales for `horizon` days beyond the selected range using a Prophet model. Provide `start_date` and `end_date` for the training data.
 
-<<<<<<< HEAD
-=======
 
->>>>>>> d354a884
 ### `basket_metrics`
 
 Compute overall basket-level metrics like transaction counts, total quantity, total sales, and the average number of items per transaction between `start_date` and `end_date`. Optionally filter by `site_id`.
 
-<<<<<<< HEAD
-=======
+
 
 ### `cross_sell_opportunities`
 
@@ -91,7 +87,6 @@
  
  
 
->>>>>>> d354a884
 ## Installation
 
 1. Clone the repository:
