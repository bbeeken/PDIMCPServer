--- conflicted
+++ resolved
@@ -54,17 +54,17 @@
 
 Set `MCP_API_URL` if the API is not running on the default `http://localhost:8000`.
 
-<<<<<<< HEAD
+
 Navigate to the **Chat** page in the Streamlit sidebar for an experimental
 ChatGPT‑style UI backed by a local Ollama model. Set `OLLAMA_MODEL` to choose
 the model name and `OLLAMA_HOST` if the Ollama server is not running on
 `http://localhost:11434`.
-=======
+
 The app also exposes a **Chat** page available from Streamlit's sidebar. It uses
 a local Ollama model to provide an experimental ChatGPT-style interface.
 Set `OLLAMA_MODEL` to choose the model name and `OLLAMA_HOST` if the Ollama server
 is not running on `http://localhost:11434`.
->>>>>>> d0835570
+
 
 ## Smoke testing
 
