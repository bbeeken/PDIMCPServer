# MCP-PDI Sales Analytics Server

A Model Context Protocol (MCP) server providing real-time sales analytics tools for PDI Enterprise data.

## Features

- **Real-time Sales Data**: Query transaction-level data from V_LLM_SalesFact
- **Market Basket Analysis**: Discover item associations and purchase patterns
- **Sales Analytics**: Daily reports, trends, summaries, and performance metrics
- **MCP Compliant**: Works with any MCP-compatible client

## MCP tools

The API exposes each analytic function as its own tool. Tools may be accessed
via the `/mcp` SSE endpoint or directly by sending JSON to the corresponding
POST route.

### `sales_summary`

Aggregate KPIs between two dates. Use the `group_by` array to break down the
results by `date`, `hour`, `site`, `category`, or `department`. You can also
filter by a specific item using `item_id` or `item_name`.

### `sales_trend`

Return totals over time using an `interval` of `daily`, `weekly`, `monthly`, or
`hourly`. Optional `site_id` and `category` filters narrow the results.

### `hourly_sales`

Summarise quantities, sales totals and transaction counts for each hour between
`start_date` and `end_date`. Accepts an optional `site_id` filter.

### `daily_report`

Generate a simple per-day report of sales and transaction totals between
`start_date` and `end_date`. Optional filters include `site_id`, `item_id`,
`item_name` and `category`.

### `peak_hours`

Return the hours of the day with the highest sales totals between `start_date`
and `end_date`. Supports optional `site_id` filtering and limiting the number of
results via `top_n`.

### `sales_anomalies`

Highlight dates within `start_date` and `end_date` where total sales deviate
from the mean by more than `z_score` standard deviations. `site_id` is optional.

### `product_velocity`

List the fastest selling items between `start_date` and `end_date` ranked by
quantity. Optional `site_id` filtering and a `limit` parameter control the
number of results.

### `low_movement`

Identify items selling below a `threshold` between `start_date` and `end_date`.
Optionally filter by `site_id`.

### `sales_forecast`

Forecast daily sales for `horizon` days beyond the selected range using a Prophet model. Provide `start_date` and `end_date` for the training data.

<<<<<<< HEAD
### `basket_metrics`

Compute overall basket-level metrics like transaction counts, total quantity, total sales, and the average number of items per transaction between `start_date` and `end_date`. Optionally filter by `site_id`.
=======

### `cross_sell_opportunities`

Identify the items most often bought alongside a given product. Example parameters: `item_id=100`, `start_date="2024-01-01"`, `end_date="2024-01-31"`, `site_id=1`, `top_n=5`.

### `item_correlation`

Analyse baskets containing a target item to surface other products that frequently appear with it. Example parameters: `item_id=100`, `start_date="2024-01-01"`, `end_date="2024-01-31"`, `min_frequency=5`, `top_n=20`.

### `transaction_lookup`

Return the line items, quantities and totals for a specific `transaction_id`. Example: `transaction_id=123456`.
### `transaction_lookup`

Return all line items associated with a given `transaction_id`. An optional `site_id` parameter restricts results to a specific location.
 
>>>>>>> 7795f1c8

## Installation

1. Clone the repository:

```bash
git clone <your-repo-url>
cd mcp-pdi-server
```

## Database Setup

Create a `.env` file based on `.env.example` and adjust the connection
settings. The variables `DB_SERVER`, `DB_DATABASE`, `DB_USERNAME`, and
`DB_PASSWORD` configure the SQL Server connection used by the application.
`DATABASE_URL` combines these into a standard SQLAlchemy URL using the
`pyodbc` driver ("ODBC Driver 18 for SQL Server" by default). Additional options like `POOL_SIZE` and `MAX_OVERFLOW`
control connection pooling. See the example file for the full list of
supported variables.

The application automatically loads variables from this `.env` file
using **python-dotenv** when the database engine module is imported, so
no additional configuration is required.


## Running the FastAPI server

Install the dependencies and start the HTTP API with `uvicorn`:

```bash
pip install -r requirements.txt
uvicorn src.fastapi_server:create_app --host 0.0.0.0 --port 8000 --reload
```

Set `MCP_API_URL` if the API is not running on the default `http://localhost:8000`.

Each tool is exposed as its own endpoint (e.g. `POST /sales_summary`). The server
also mounts a streaming SSE interface at `/mcp` using **fastapi-mcp**.
All endpoints reject unknown parameters and will return a `422` error if extra
fields are supplied.
Launch it with:

```bash
python mcp_server.py
```


## Streamlit frontend

Launch the web interface with:

```bash
streamlit run streamlit_app.py
```


Set `MCP_API_URL` if the FastAPI server is not running on `http://localhost:8000`.
The **Chat** page uses a local Ollama model; configure `OLLAMA_MODEL` to select the
model and `OLLAMA_HOST` if the Ollama server is not at `http://localhost:11434`.
Chat generation can also be tuned with:
`OLLAMA_TEMPERATURE` (0-1), `OLLAMA_TOP_P`, and `OLLAMA_TOP_K`.

The frontend also includes options for viewing charts and exporting data:

- **Graphing** – Result tables can be displayed as bar or line graphs.
  Use the graph toggle to switch between tabular and visual views.
- **CSV Export** – Each table includes a **Download CSV** button
  for saving the query results for further analysis.


## Smoke testing

To verify the MCP server can be created without starting the HTTP API run:

```bash
python scripts/smoke_test_server.py
```

## License

This project is licensed under the [MIT License](LICENSE).
<|MERGE_RESOLUTION|>--- conflicted
+++ resolved
@@ -63,11 +63,11 @@
 
 Forecast daily sales for `horizon` days beyond the selected range using a Prophet model. Provide `start_date` and `end_date` for the training data.
 
-<<<<<<< HEAD
+
 ### `basket_metrics`
 
 Compute overall basket-level metrics like transaction counts, total quantity, total sales, and the average number of items per transaction between `start_date` and `end_date`. Optionally filter by `site_id`.
-=======
+
 
 ### `cross_sell_opportunities`
 
@@ -84,7 +84,7 @@
 
 Return all line items associated with a given `transaction_id`. An optional `site_id` parameter restricts results to a specific location.
  
->>>>>>> 7795f1c8
+ 
 
 ## Installation
 
